--- conflicted
+++ resolved
@@ -4,14 +4,9 @@
 from desisurvey.utils import mjd2lst
 from desitarget.targetmask import obsconditions as obsbits
 
-<<<<<<< HEAD
-MIN_MOON_SEP = 90.0
-MIN_MOON_SEP_BGS = 30.0
-=======
 MAX_AIRMASS = 2.0
 MIN_MOON_SEP = 50.0
 MIN_MOON_SEP_BGS = 50.0
->>>>>>> f89f12b6
 
 def nextFieldSelector(obsplan, mjd, conditions, tilesObserved, slew, previous_ra, previous_dec, use_jpl=False):
     """
