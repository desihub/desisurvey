--- conflicted
+++ resolved
@@ -29,8 +29,8 @@
     """
     config = desisurvey.config.Configuration()
     tiles = astropy.table.Table(
-<<<<<<< HEAD
-        desimodel.io.load_tiles(onlydesi=True, extra=False))
+        desimodel.io.load_tiles(onlydesi=True, extra=False,
+                                tilesfile=config.tiles_file()))
     ntiles = len(tiles)
 
     hourangles = np.asarray(hourangles)
@@ -40,10 +40,6 @@
     priorities = np.asarray(priorities)
     if len(priorities.shape) != 1 or len(priorities) != ntiles:
         raise ValueError('Invalid priorities parameter.')
-=======
-        desimodel.io.load_tiles(
-            onlydesi=True, extra=False, tilesfile=config.tiles_file() ) )
->>>>>>> f56375b0
 
     plan = astropy.table.Table()
     plan['tileid'] = tiles['TILEID']
