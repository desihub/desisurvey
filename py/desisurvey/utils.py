--- conflicted
+++ resolved
@@ -12,12 +12,6 @@
 
 import astropy.time
 from astropy.coordinates import EarthLocation
-<<<<<<< HEAD
-import astropy.utils.iers
-import astropy.utils.data
-import astropy.utils.exceptions
-=======
->>>>>>> 502d3b07
 import astropy.units as u
 
 import desiutil.log
