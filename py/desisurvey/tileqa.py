--- conflicted
+++ resolved
@@ -615,7 +615,6 @@
     from astropy.io import ascii
     from matplotlib.mlab import rec_drop_fields
     from astropy import table
-<<<<<<< HEAD
     if viewer:
         tilesviewer = tiles[(tiles['centerid'] == tiles['tileid']) &
                             (tiles['in_imaging'] != 0)]
@@ -631,9 +630,6 @@
                                                  flatten=True)
         fits.writeto(fnbase+'-viewer.fits', tilesviewer, overwrite=True)
 
-=======
-    # under duress... uppercase
->>>>>>> ef321ddc
     tiles.dtype.names = [n.upper() for n in tiles.dtype.names]
     fits.writeto(fnbase+'.fits', tiles, overwrite=overwrite)
     hdulist = fits.open(fnbase+'.fits', mode='update')
@@ -667,13 +663,8 @@
     from astropy import units as u
     unitdict = {'': None, 'deg': u.deg, 'mag': u.mag, 'deg^-2': 1/u.mag/u.mag}
     for name in tilestab.dtype.names:
-<<<<<<< HEAD
-        tilestab[name.upper()].unit = unitdict[metadata[name][0]]
-        tilestab[name.upper()].description = metadata[name][1]
-=======
         tilestab[name].unit = unitdict[metadatacaps[name][0]]
         tilestab[name].description = metadatacaps[name][1]
->>>>>>> ef321ddc
     ascii.write(tilestab, fnbase+'.ecsv', format='ecsv', overwrite=overwrite)
 
 
@@ -902,75 +893,4 @@
     edges = numpy.zeros(len(tiles), dtype='bool')
     edges[mp[mt]] = 1
     edges[sel] = 0
-    return edges
-
-
-def firstyeartilefile(tiles):
-    tiles = numpy.array(tiles).copy()
-    tiles.dtype.names = [n.lower() for n in tiles.dtype.names]
-    newtiles = tiles.copy()
-    permute = {0: 2, 1: 3, 2: 4, 3: 0, 4: 1}
-    for npass, opass in permute.items():
-        newtiles[tiles['pass'] == npass] = tiles[tiles['pass'] == opass]
-<<<<<<< HEAD
-    keepfields = ['tileid', 'pass', 'program', 'obsconditions']
-=======
-    keepfields = ['tileid', 'pass']
->>>>>>> ef321ddc
-    for field in keepfields:
-        newtiles[field] = tiles[field]
-    ntiles = numpy.sum(tiles['pass'] == 0)
-    # ntiles*3 since permute[3] = 0, the original centers
-    newtiles['centerid'] = (newtiles['tileid'] % ntiles) + ntiles*3
-    from numpy.lib.recfunctions import rec_append_fields
-    myr1passes = firstyeartiles(newtiles, orig=False)
-    myr1 = numpy.zeros(len(newtiles), dtype='bool')
-    for m0 in myr1passes:
-        myr1 = myr1 | m0
-    newtiles = rec_append_fields(newtiles, 'year1', myr1)
-    return newtiles
-
-
-<<<<<<< HEAD
-=======
-    
-
->>>>>>> ef321ddc
-def firstyeartiles2(tiles, rad=1.63):
-    racen, deccen = (tiles['ra'][tiles['centerid']-1], 
-                     tiles['dec'][tiles['centerid']-1])
-    # m1 = (deccen > -9.5) & (deccen < 9.5) & (tiles['pass'] == 3)
-    # m2 = (deccen > -9.5) & (deccen < 7) & (tiles['pass'] == 2)
-    # m3 = (deccen > -7) & (deccen < 7) & (tiles['pass'] == 0)
-    # m4 = (deccen > -7) & (deccen < 7) & (tiles['pass'] == 1)
-    m1 = (deccen > -6.5) & (deccen < 6.5) & (tiles['pass'] == 3)
-    mo1 = ~m1 & (tiles['pass'] == 3)
-    m2 = (deccen > -3.9) & (deccen < 6.5) & (tiles['pass'] == 4)
-    mo2 = ~m2 & (tiles['pass'] == 4)
-    m3 = (deccen > -3.9) & (deccen < 3.9) & (tiles['pass'] == 0)
-    mo3 = ~m3 & (tiles['pass'] == 0)
-    m4 = (deccen > -3.9) & (deccen < 3.9) & (tiles['pass'] == 1)
-    mo4 = ~m4 & (tiles['pass'] == 1)
-
-    mp12, mp21, dp12 = match_radec(tiles['ra'][mo1], tiles['dec'][mo1], 
-                                   tiles['ra'][m2], tiles['dec'][m2], 
-                                   rad*2)
-    mp23, mp32, dp23 = match_radec(tiles['ra'][mo2], tiles['dec'][mo2], 
-                                   tiles['ra'][m3], tiles['dec'][m3], 
-                                   rad*2)
-    mp24, mp42, dp24 = match_radec(tiles['ra'][mo2], tiles['dec'][mo2], 
-                                   tiles['ra'][m4], tiles['dec'][m4], 
-                                   rad*2)
-    out = numpy.zeros(len(tiles), dtype=[('ra', 'f4'), ('dec', 'f4'),
-                                         ('pass', 'i4'), ('status', 'i4')])
-    keep = m1 | m2 | m3 | m4
-    status = numpy.zeros(len(tiles), dtype='i4')
-    status[numpy.flatnonzero(m2)[mp21]] = 1
-    status[numpy.flatnonzero(m3)[mp32]] = 1
-    status[numpy.flatnonzero(m4)[mp42]] = 1
-<<<<<<< HEAD
-    return [keep, status]
-=======
-    return [keep, status]
-                   
->>>>>>> ef321ddc
+    return edges