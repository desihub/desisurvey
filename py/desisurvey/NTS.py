"""
  Next Tile Selector

  Based on our google sheet (
  these are the expected inputs

        skylevel: current sky level [counts s-1 cm-2 arcsec-2]   (from ETC, at the end of last exposure)
        seeing: current atmospheric seeing PSF FWHM [arcsec]     (from ETC, at the end of last exposure)
        transparency: current atmospheric transparency [0-1, where 0=total cloud cover]   (from ETC, at the end of last exposure)

        obsplan: filename containing that nights observing plan
        program (optional): request a tile will be in that program,
                            otherwise get next field chooses program based on current conditions

        previoustiles (optional): list of tiles that have been observed that night

  These variables are in the
        RA _prior:  in degrees, used only for user over-ride, defaults to -99
        DEC_prior:  in degrees, used only for user over-ride, defaults to -99
            EFS: for slewing minimization; not used.

  If input values are missing (e.g. first exposure of the night), the NTS falls back to reasonable defaults for skylevel etc.


  The primary output of the NTS will be a dictionary with the name of the fiber assign file (full path)
  The naming convention is fiberassign_<tileid>.fits

  In addition, the following keys/information is returned by the NTS:
        tileid: (int) DESI Tile ID
        s2n: (foat) Requested signal to noice (for ETC)
        foundtile (boolean): indicates whether field selector was successful.
        exptime: expected exposure time based on ETC information from previous exposure [seconds]
        maxtime: maximum allowable exposure time [seconds]

        Names are converted to FITS convention: TILEID, S2NREQ, EXTTIME, MAXTIME, FBRASSGN
"""

import os
import json
import desisurvey
import desisurvey.rules
import desisurvey.plan
import desisurvey.scheduler
import desisurvey.etc
import desisurvey.utils
import desisurvey.config
import desiutil.log
from astropy.io import ascii
from astropy import coordinates
from astropy import units as u
from astropy import time
import numpy as np


try:
    import DOSlib.logger as Log
    logob = Log
except ImportError:
    logob = desiutil.log.get_logger()


class QueuedList():
    """Simple class to manage list of exposures already observed in a night.

    Parameters
    ----------
    fn : str
        file name where QueuedList is backed to disk.
    """
    def __init__(self, fn):
        self.fn = fn
        self.log = logob
        self.restore()

    def restore(self):
        if os.path.exists(self.fn):
            try:
                self.queued = ascii.read(self.fn, comment='#',
                                         names=['tileid'], format='no_header')
            except OSError:
                self.log.error('Could not read in queued file; '
                               'record of past exposures lost!')
            self.queued = list(self.queued['tileid'])
        else:
            self.queued = []

    def add(self, tileid):
        if tileid < 0:
            self.log.info('Not adding unknown TILEID to queued file.')
            return
        self.queued.append(tileid)
        exists = os.path.exists(self.fn)
        try:
            fp = open(self.fn, 'a')
            fp.write(str(tileid)+'\n')
            fp.flush()
            # could work harder to make this atomic.
        except OSError:
            self.log.error('Could not write out queued file; '
                           'record of last exposure lost!')
        if not exists:
            os.chmod(self.fn, 0o666)


class RequestLog():
    """Simple class to log requests to NTS.

    Parameters
    ----------
    fn : str
        file name where RequestLog is stored.
    """

    def __init__(self, fn):
        self.fn = fn
        exists = os.path.exists(fn)
        fp = open(self.fn, 'a')
        if not exists:
            os.chmod(self.fn, 0o666)

    def logrequest(self, conditions, exposure, constraints, speculative):
        now = time.Time.now()
        mjd = now.mjd
        res = dict(requesttime=mjd, conditions=conditions, exposure=exposure,
                   constraints=constraints, speculative=speculative)
        try:
            s = json.dumps(res)
        except Exception as e:
            logob.error('Could not dump request json to log!')
            logob.error(str(e))
            s = 'Error, missing entry!'
        fp = open(self.fn, 'a')
        fp.write(s+'\n')
        fp.flush()

    def logresponse(self, tile):
        now = time.Time.now()
        mjd = now.mjd
        res = dict(requesttime=mjd, tile=tile)
        try:
            s = json.dumps(res)
        except Exception as e:
            logob.error('Could not dump response json to log!')
            logob.error(str(e))
            s = 'Error, missing entry!'
        fp = open(self.fn, 'a')
        fp.write(s+'\n')
        fp.flush()


def azinrange(az, low, high):
    """Return whether azimuth is between low and high, trying to respect the
    360 deg boundary.

    We transform high so that it is in the range [low, low+360].  We then
    transform az likewise, so that the test can be done as low <= az <= high.
    In this scheme, azinrange(0, 2, 1) = True, since low, high = [2, 1] is
    interpreted as all angles between 2 and 361 degrees.

    Parameters
    ----------
    az: azimuth (deg)
    low: lower bound on azimuth (deg)
    high: upper bound on azimuth (deg)

    Returns
    -------
    Array of same shape as az, indicating if az is between low and high.
    """

    if low > high:
        high = ((high - low) % 360) + low
    az = ((az - low) % 360) + low
    return (az >= low) & (az <= high)


class NTS():
    def __init__(self, obsplan=None, defaults={}, night=None,
                 nts_survey=None):
        """Initialize a new instance of the Next Tile Selector.

        Parameters
        ----------
        obsplan : config.yaml to load

        defaults : dictionary giving default values of 'seeing',
            'transparency', 'sky_level', and 'program', for next tile
            selection.

        night : night for which to assign tiles, YYYMMDD, default tonight.

        nts_survey : human readable means for selecting nightly obsplan.
            ignored if obsplan is set.

        Returns
        -------
        NTS object. Tiles can be generated via next_tile(...)
        """
        self.log = logob
        # making a new NTS; clear out old configuration / tile information
        if night is None:
            self.night = desisurvey.utils.get_current_date()
            self.log.info('No night selected, '
                          'using current date: {}.'.format(self.night))
        else:
            self.night = night
        if obsplan is None:
            if nts_survey is None:
                nts_survey = 'sv1'
            nts_dir = (desisurvey.utils.night_to_str(self.night) + '-' +
                       nts_survey)
            obsplan = os.path.join(nts_dir, 'config.yaml')
        self.obsplan = obsplan
        nts_dir, _ = os.path.split(obsplan)
        if len(os.path.split(nts_dir)[0]) > 0:
            raise ValueError('NTS expects to find config in '
                             '$DESISURVEY_OUTPUT/dir/config-file.yaml')
        fulldir = os.path.join(os.environ['DESISURVEY_OUTPUT'], nts_dir)
        obsplan = os.path.join(os.environ['DESISURVEY_OUTPUT'],
                               obsplan)
        if not os.path.exists(obsplan):
            self.log.error('Could not find obsplan configuration '
                           '{}!'.format(obsplan))
            raise ValueError('Could not find obsplan configuration!')
        desisurvey.config.Configuration.reset()
        config = desisurvey.config.Configuration(obsplan)
        _ = desisurvey.tiles.get_tiles(use_cache=False, write_cache=True)

        self.default_seeing = defaults.get('seeing', 1.1)
        self.default_transparency = defaults.get('transparency', 1.0)
        self.default_skylevel = defaults.get('skylevel', 1.0)
        self.default_program = defaults.get('program', 'DARK')
        self.rules = desisurvey.rules.Rules(
            config.get_path(config.rules_file()))
        self.config = config
        try:
            self.planner = desisurvey.plan.Planner(
                self.rules, restore=config.tiles_file())
            self.scheduler = desisurvey.scheduler.Scheduler(self.planner)
            self.queuedlist = QueuedList(
                '{}/queued.dat'.format(fulldir))
            self.requestlog = RequestLog(
                '{}/requestlog.dat'.format(fulldir))
        except Exception as e:
            print(e)
            raise ValueError('Error restoring scheduler & planner files; '
                             'has afternoon planning been performed?')
        self.scheduler.init_night(self.night, use_twilight=True)
        for queuedtile in self.queuedlist.queued:
            self.scheduler.plan.add_pending_tile(queuedtile)
        self.ETC = desisurvey.etc.ExposureTimeCalculator()

    def next_tile(self, conditions=None, exposure=None, constraints=None,
                  speculative=False):
        """
        Select the next tile.

        Parameters
        ----------
        conditions : dict, dictionary containing conditions
            Recognized keywords include:
            skylevel : current sky level
            seeing : current seeing
            transparency : current transparency

        exposure : dict, dictionary containing information about exposures
            Recognized keywords include:
            mjd : time at which tile is to be observed
            previoustiles : list of tileids that should not be observed
            program : program of tile to select

        constraints : dict, dictionary containing constraints on where
            observations may be made.  Recognized constraints include:
            azrange : [lowaz, highaz], azimuth of tile must be in this range
            elrange : [lowel, highel], elevation of tile must be in this range


        speculative: bool, if True, NTS may propose this tile again on later
            calls to next_tile this night.

        Returns
        -------
        A dictionary representing the next tile, containing the following
        fields:
        fiberassign : int, the next tileID.
        s2n : float, the addition s2n needed on this tile
        esttime : float, expected total time needed to achieve this s2n (seconds)
        exptime : float, amount of time per (split) exposure
        count : int, number of exposures to make
        maxtime : float, do not observe for longer than maxtime (seconds)
        foundtile : bool, a valid tile was found
        conditions : DARK / GRAY / BRIGHT
        program : program of this tile
        exposure_factor : exptime scale factor applied for E(B-V) and airmass
        """

        if conditions is None:
            conditions = {}
        if exposure is None:
            exposure = {}
        if constraints is None:
            constraints = {}

        self.requestlog.logrequest(conditions, exposure, constraints,
                                   speculative)

        mjd = exposure.get('mjd', None)
        seeing = conditions.get('seeing', None)
        skylevel = conditions.get('skylevel', None)
        transparency = conditions.get('transparency', None)
        if seeing is None:
            seeing = self.default_seeing
        if skylevel is None:
            skylevel = self.default_skylevel
        if transparency is None:
            transparency = self.default_transparency

        if mjd is None:
            now = time.Time.now()
            mjd = now.mjd
            self.log.info('No time specified, using current time, MJD: %f' %
                          mjd)

        self.queuedlist.restore()

        previoustiles = exposure.get('previoustiles', [])
        if previoustiles is None:
            previoustiles = []
        previoustiles = previoustiles + self.queuedlist.queued
        # remove previous tiles from possible tiles to schedule
        ind, mask = self.scheduler.tiles.index(previoustiles,
                                               return_mask=True)
        save_in_night_pool = self.scheduler.in_night_pool.copy()
        self.scheduler.in_night_pool[ind[mask]] = False

        azrange = constraints.get('azrange', None)
        elrange = constraints.get('elrange', None)
        if (azrange is not None) or (elrange is not None):
            tra = self.scheduler.tiles.tileRA
            tdec = self.scheduler.tiles.tileDEC
            altazframe = desisurvey.utils.get_observer(now)
            coordrd = coordinates.ICRS(ra=tra*u.deg, dec=tdec*u.deg)
            coordaz = coordrd.transform_to(altazframe)
            az = coordaz.az.to(u.deg).value
            el = coordaz.alt.to(u.deg).value
            if azrange is not None:
                self.scheduler.in_night_pool &= azinrange(az, azrange[0],
                                                          azrange[1])
            if elrange is not None:
                self.scheduler.in_night_pool &= (
                    (el >= elrange[0]) & (el <= elrange[1]))

        program = exposure.get('program', None)

        result = self.scheduler.next_tile(
            mjd, self.ETC, seeing, transparency, skylevel, program=program,
            verbose=True)
        self.scheduler.in_night_pool = save_in_night_pool
        (tileid, passnum, snr2frac_start, exposure_factor, airmass,
         sched_program, mjd_program_end) = result
        badtile = {'esttime': 0., 'exptime': 0.,
                   'count': 0, 'maxtime': 0., 'fiberassign': 0,
                   'foundtile': False,
                   'conditions': '', 'program': '', 'exposure_factor': 0,
                   'req_efftime': 0., 'sbprof': 'PSF'}
        if tileid is None:
            self.requestlog.logresponse(badtile)
            return badtile

        self.scheduler.plan.add_pending_tile(tileid)

        idx = self.scheduler.tiles.index(int(tileid))
        tile_program = self.scheduler.tiles.tileprogram[idx]
        programconf = getattr(self.config.programs, tile_program, None)
        if programconf is None:
            self.log.error('Did not recognize program {}'.format(
                tile_program))
            return badtile

        svmode = getattr(self.config, 'svmode', None)
        svmode = svmode() if svmode is not None else False
        if svmode or (snr2frac_start > self.config.min_snr2_fraction()):
            # in svmode we always go for full visits
            # if this tile is already finished, it's a backup tile; go for a
            # full visit.
            snr2frac_start = 0
        texp_tot, texp_remaining, nexp_remaining = self.ETC.estimate_exposure(
            tile_program, snr2frac_start, exposure_factor, nexp_completed=0)
        efftime = getattr(programconf, 'efftime', None)
        if efftime is not None:
            efftime = efftime()
        else:
            efftime = 1000*u.s
        efftime = float(efftime.to(u.s).value)

        sbprof = getattr(programconf, 'sbprof', None)
        if sbprof is not None:
            sbprof = getattr(sbprof, tile_program, None)
            if sbprof is not None:
                sbprof = sbprof()
        if not isinstance(sbprof, str):
            sbprof = 'PSF'

<<<<<<< HEAD
        texp_tot *= skylevel
        texp_remaining *= skylevel
=======
        boost_factor = getattr(self.config.boost_factor, sched_program)()
        texp_tot *= boost_factor
        texp_remaining *= boost_factor
>>>>>>> 13273d7d

        # avoid crossing program boundaries, don't observe longer than an hour.
        maxdwell = self.config.maxtime().to(u.day).value
        mintime = self.config.mintime().to(u.day).value
        texp_remaining = max([texp_remaining, mintime])
        texp_remaining = min([texp_remaining, mjd_program_end+15/24/60-mjd,
                              maxdwell])
        exptime = texp_remaining
        splittime = self.config.cosmic_ray_split().to(u.day).value

        days_to_seconds = 60*60*24
        fivemin = 5/60/24  # 5 minutes... pretty arbitrary.
        if ((mjd <= self.scheduler.night_ephem['dusk']-fivemin) or
                (mjd >= self.scheduler.night_ephem['dawn']+fivemin)):
            splittime = 300/days_to_seconds
            # in twilight, exposures should never be longer than 300 s
            # according to DJS.

        if exptime > splittime:
            count = int((exptime / splittime).astype('i4') + 1)
        else:
            if (self.night.day % 2) != 0:
                count = 2  # do cosmic splits
            else:
                count = 1
        # always get at least 2 300s exposures of sv1bgsmws exposures
        # when they are scheduled in dark time
        if (sched_program == 'DARK') & (tile_program == 'sv1bgsmws'):
            count = int(np.max([count, 2]))
        splitexptime = exptime / count
        minexptime = getattr(programconf, 'minimum_exposure_time', None)
        if minexptime:
            minexptime = getattr(minexptime, sched_program)()
            minexptime = minexptime.to(u.s).value
            splitexptime = max([splitexptime, minexptime/days_to_seconds])

        selection = {'esttime': exptime*days_to_seconds,
                     'exptime': splitexptime*days_to_seconds,
                     'count': count,
                     'maxtime': maxdwell*days_to_seconds,
                     'fiberassign': int(tileid),
                     'foundtile': True,
                     'conditions': sched_program,
                     'program': tile_program,
                     'exposure_factor': exposure_factor,
                     'req_efftime': efftime,
                     'sbprof': sbprof}
        if not speculative:
            self.queuedlist.add(tileid)
        self.log.info('Next selection: %r' % selection)
        self.requestlog.logresponse(selection)
        return selection<|MERGE_RESOLUTION|>--- conflicted
+++ resolved
@@ -401,14 +401,9 @@
         if not isinstance(sbprof, str):
             sbprof = 'PSF'
 
-<<<<<<< HEAD
-        texp_tot *= skylevel
-        texp_remaining *= skylevel
-=======
         boost_factor = getattr(self.config.boost_factor, sched_program)()
         texp_tot *= boost_factor
         texp_remaining *= boost_factor
->>>>>>> 13273d7d
 
         # avoid crossing program boundaries, don't observe longer than an hour.
         maxdwell = self.config.maxtime().to(u.day).value
