--- conflicted
+++ resolved
@@ -75,15 +75,7 @@
         self.night = None
         # Load the ephemerides to use.
         self.ephem = desisurvey.ephem.get_ephem()
-<<<<<<< HEAD
-
-=======
-        # Initialize tile availability and priority.
-        # No tiles will be scheduled until these are updated using update_tiles().
-        self.tile_available = np.zeros(self.tiles.ntiles, bool)
-        self.tile_planned = np.zeros(self.tiles.ntiles, bool)
-        self.tile_priority = np.zeros(self.tiles.ntiles, float)
->>>>>>> 015a5fbb
+
         self.nominal_exposure_time_sec = (
             desisurvey.tiles.get_nominal_program_times(self.tiles.tileprogram))
         self.maxtime = config.maxtime()
@@ -307,7 +299,6 @@
         else:
             moon_is_up = False
 
-<<<<<<< HEAD
 
         # Calculate the local apparent sidereal time in degrees.
         self.LST = self.LST0 + self.dLST * (mjd_now - self.MJD0)
@@ -336,44 +327,13 @@
             if verbose:
                 self.log.warning('No tiles left to observe after HA/airmass cut.')
             return None, None, None, None, None, program, mjd_program_end
-=======
-        # Calculate the moon (RA,DEC).
-        moonDEC, moonRA = self.moon_DECRA(mjd_now)
-        # Calculate the moon (ALT,AZ).
-        moonALT, moonAZ = self.moon_ALTAZ(mjd_now) 
-        # Calculate the sun (RA,DEC).
-        sunDEC, sunRA = self.sun_DECRA(mjd_now) 
-        # Calculate the sun (ALT,AZ).
-        sunALT, sunAZ = self.sun_ALTAZ(mjd_now) 
-        # moon illumination 
-        moonILL = self.night_ephem['moon_illum_frac'] 
-        # Calculate moon separation 
-        moonSEP = desisurvey.utils.separation_matrix(
-                [moonRA], [moonDEC],
-                self.tiles.tileRA[self.tile_sel], self.tiles.tileDEC[self.tile_sel])
-        # Calculate sun separation 
-        sunSEP = desisurvey.utils.separation_matrix(
-                [sunRA], [sunDEC],
-                self.tiles.tileRA[self.tile_sel], self.tiles.tileDEC[self.tile_sel])
->>>>>>> 015a5fbb
 
         # Estimate exposure factors for all available tiles.
         self.exposure_factor[:] = 1e8
         self.exposure_factor[self.tile_sel] = self.tiles.dust_factor[self.tile_sel]
-        self.exposure_factor[self.tile_sel] *= \
-                desisurvey.etc.sky_exposure_factor(
-                        self.nominal_exposure_time_sec, # nominal exposure time 
-                        self.airmass[self.tile_sel], 
-                        moonILL, moonSEP, moonALT, 
-                        sunSEP, sunALT)
         self.exposure_factor[self.tile_sel] *= desisurvey.etc.airmass_exposure_factor(self.airmass[self.tile_sel])
         # Apply global weather factors that are the same for all tiles.
-<<<<<<< HEAD
         self.exposure_factor[self.tile_sel] /= weather_factor
-=======
-        self.exposure_factor[self.tile_sel] /= ETC.weather_factor(seeing, transp)
-
->>>>>>> 015a5fbb
         if not np.any(self.tile_sel):
             return None, None, None, None, None, program, mjd_program_end
         # Calculate (the log of a) Gaussian multiplicative penalty for
