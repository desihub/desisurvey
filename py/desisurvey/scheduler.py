--- conflicted
+++ resolved
@@ -250,10 +250,6 @@
             if body == 'moon':
                 continue
             # Get body (RA,DEC) at midnight.
-<<<<<<< HEAD
-            #bodyRA, bodyDEC = desisurvey.ephem.get_object_interpolator(
-=======
->>>>>>> dfd87591
             bodyDEC, bodyRA = desisurvey.ephem.get_object_interpolator(
                 self.night_ephem, body, altaz=False)(midnight)
             too_close = desisurvey.utils.separation_matrix(
@@ -266,16 +262,11 @@
                 avoid_idx.extend(idx)
         self.in_night_pool[avoid_idx] = False
         # Initialize moon tracking during this night.
-<<<<<<< HEAD
-        self.moon_RADEC = desisurvey.ephem.get_object_interpolator(self.night_ephem, 'moon', altaz=False)
+        self.moon_DECRA = desisurvey.ephem.get_object_interpolator(self.night_ephem, 'moon', altaz=False)
         self.moon_ALTAZ = desisurvey.ephem.get_object_interpolator(self.night_ephem, 'moon', altaz=True)
 
-        self.sun_RADEC = desisurvey.ephem.get_object_interpolator(self.night_ephem, 'sun', altaz=False) 
+        self.sun_DECRA = desisurvey.ephem.get_object_interpolator(self.night_ephem, 'sun', altaz=False) 
         self.sun_ALTAZ = desisurvey.ephem.get_object_interpolator(self.night_ephem, 'sun', altaz=True) 
-=======
-        self.moon_DECRA = desisurvey.ephem.get_object_interpolator(self.night_ephem, 'moon', altaz=False)
-        #self.moon_ALTAZ = desisurvey.ephem.get_object_interpolator(self.night_ephem, 'moon', altaz=True)
->>>>>>> dfd87591
 
     def next_tile(self, mjd_now, ETC, seeing, transp, skylevel, HA_sigma=15., greediness=0.,
                   program=None):
@@ -378,22 +369,15 @@
             return None, None, None, None, None, program, mjd_program_end
 
         # Calculate the moon (RA,DEC).
-        #moonRA, moonDEC = self.moon_RADEC(mjd_now)
-        moonDEC, moonRA = self.moon_RADEC(mjd_now)
+        moonDEC, moonRA = self.moon_DECRA(mjd_now)
         moonALT, moonAZ = self.moon_ALTAZ(mjd_now) 
         # calculate the sun (RA, DEC)
-        #sunRA, sunDEC = self.sun_RADEC(mjd_now)
-        sunDEC, sunRA = self.sun_RADEC(mjd_now)
+        sunDEC, sunRA = self.sun_DECRA(mjd_now)
         sunALT, sunAZ = self.sun_ALTAZ(mjd_now) 
 
         # Is the moon up?
         if mjd_now > self.night_ephem['moonrise'] and mjd_now < self.night_ephem['moonset']:
             moon_is_up = True
-<<<<<<< HEAD
-=======
-            # Calculate the moon (RA,DEC).
-            moonDEC, moonRA = self.moon_DECRA(mjd_now)
->>>>>>> dfd87591
             # Identify tiles that are too close to the moon to observe now.
             too_close = desisurvey.utils.separation_matrix(
                 [moonRA], [moonDEC],
