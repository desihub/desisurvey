--- conflicted
+++ resolved
@@ -216,16 +216,6 @@
     return _moonCoefficients.dot(X)
 
 
-<<<<<<< HEAD
-def bright_exposure_factor(airmass, moon_frac, moon_sep, moon_alt, sun_sep, sun_alt):
-    """ Calculate exposure time factor for bright time exposures.
-    
-    This factor is based on fits to sky brightness measurements from DESI SV1,
-    DESI CMX, and BOSS. 
-
-    TODO: 
-    - update twilight component, which is only fit using BOSS twilight  
-=======
 def sky_exposure_factor(tref, airmass, moon_frac, moon_sep, moon_alt, sun_sep,
         sun_alt):
     """ Calculate exposure time scaling factor due to sky brightness. This is
@@ -233,7 +223,6 @@
     the same SNR as an exposure during nominal dark sky. It's calculated based 
     on a sky brightness model fit to observed sky brightness from DESI SV1, DESI
     CMX, and BOSS. 
->>>>>>> 015a5fbb
 
     For details, see the following jupyter notebooks: 
     - https://github.com/desi-bgs/bgs-cmxsv/blob/55850e44d65570da69de0788c652cff698416834/doc/nb/sv1_sky_model_fit.ipynb
@@ -241,12 +230,9 @@
 
     Parameters
     ----------
-<<<<<<< HEAD
-=======
     tnom : array 
         Array of *nominal* exposure time in seconds. This is an input parameter
         because different programs have different nominal exposure times. 
->>>>>>> 015a5fbb
     airmass : array 
         Array of airmass used for observing this tile, must be >= 1.
     moon_frac : float 
@@ -267,13 +253,6 @@
         Dimensionless factors that exposure time should be increased to
         account for increased sky brightness during bright time.
     """
-<<<<<<< HEAD
-    # exposure_factor = 1 when moon is below the horizon and sun is below -20.
-    if moon_alt < 0 and sun_alt < -18.:
-        return np.ones(len(airmass))  
-
-=======
->>>>>>> 015a5fbb
     # check inputs 
     moon_sep    = moon_sep.flatten() 
     sun_sep     = sun_sep.flatten()
@@ -292,26 +271,11 @@
     assert len(moon_sep) == nexp
     assert len(sun_sep) == nexp
 
-<<<<<<< HEAD
-    # calculate exposure factor 
-    config = desisurvey.config.Configuration()
-
-    # sky brightness at 5000A for reference BGS exposure  
-    # for details see https://github.com/desi-bgs/bgs-cmxsv/blob/55850e44d65570da69de0788c652cff698416834/doc/nb/new_bgs_reference_sky.ipynb
-    Isky5000_ref = 3.6956611461286966 # 1e-17 erg/s/cm^2/A/arcsec^2
-    
-    # exposure time for reference BGS exposure 
-    tref = getattr(config.nominal_exposure_time, 'BRIGHT')().to(u.s).value
-    
-    # sky brightness at 5000A for observing conditions 
-    Isky5000_exp = bright_Isky5000_notwilight_regression(
-=======
     # sky brightness at 5000A for nominal dark sky 
     Isky5000_ref = 1.1282850428182252 # 1e-17 erg/s/cm^2/A/arcsec^2
     
     # sky brightness without twilight at 5000A for observing conditions 
     Isky5000_exp = Isky5000_notwilight_regression(
->>>>>>> 015a5fbb
             airmass,
             np.repeat(moon_frac, nexp), 
             moon_sep, 
@@ -319,11 +283,7 @@
 
      # add twilight contribution 
     if sun_alt >= -18.:
-<<<<<<< HEAD
-        Isky5000_exp += np.clip(bright_Isky5000_twilight_regression(
-=======
         Isky5000_exp += np.clip(Isky5000_twilight_regression(
->>>>>>> 015a5fbb
                 airmass, 
                 sun_sep, 
                 np.repeat(sun_alt, nexp)), 0, None) 
@@ -347,20 +307,6 @@
     return texp/tref 
 
 
-<<<<<<< HEAD
-def bright_Isky5000_notwilight_regression(airmass, moon_frac, moon_sep, moon_alt): 
-    ''' Calculate sky surface brightness at 5000A during bright time without
-    twilight. 
-
-    Surface brightness is based on a polynomial regression model that was fit
-    using observed sky surface brightnesses from 
-    * DESI SV1 bright exposures
-    * DESI CMX exposures with transparency > 0.9 
-    * BOSS exposures with sun alt < -18 
-    
-    For details, see jupyter notebook: 
-    https://github.com/desi-bgs/bgs-cmxsv/blob/4c5f124164b649c595cd2dca87d14ba9f3b2c64d/doc/nb/sv1_sky_model_fit.ipynb
-=======
 def Isky5000_notwilight_regression(airmass, moon_frac, moon_sep, moon_alt): 
     ''' Calculate sky surface brightness at 5000A during bright time without
     twilight. 
@@ -374,7 +320,6 @@
     
     For details, see jupyter notebook: 
     https://github.com/desi-bgs/bgs-cmxsv/blob/521211dccff7cb3b71b07d84522802acade26071/doc/nb/sv1_sky_model_fit.ipynb
->>>>>>> 015a5fbb
 
     Parameters
     ----------
@@ -393,21 +338,6 @@
     -------
     array
         Array of sky surface brightness at 5000A for bright time without
-<<<<<<< HEAD
-        twilight 
-    '''
-    # polynomial regression cofficients for estimating exposure time factor during
-    # non-twilight from airmass, moon_frac, moon_sep, moon_alt  
-    coeffs = np.array([
-        1.22875526e+00,  1.91591548e-01,  3.17313759e+00,  5.22047416e-02,
-       -3.87652985e-02, -5.33224507e-01,  4.63261325e+00,  1.13410640e-02,
-       -1.01921126e-02,  1.06314395e+00,  7.26049602e-02, -1.08328690e-01,
-       -8.95312945e-04, -5.59394346e-04,  7.99072084e-04])
-
-    theta = np.atleast_2d(np.array([airmass, moon_frac, moon_alt, moon_sep]).T)
-
-    combs = chain.from_iterable(combinations_with_replacement(range(4), i) for i in range(0, 3))
-=======
         twilight in units of erg/s/cm^2/A/arcsec^2
     '''
     # polynomial of order
@@ -451,28 +381,19 @@
     theta = np.atleast_2d(np.array([airmass, moon_frac, moon_alt, moon_sep]).T)
 
     combs = chain.from_iterable(combinations_with_replacement(range(4), i) for i in range(0, norder+1))
->>>>>>> 015a5fbb
 
     theta_transform = np.empty((theta.shape[0], len(coeffs)))
     for i, comb in enumerate(combs):
         theta_transform[:, i] = theta[:, comb].prod(1)
 
-<<<<<<< HEAD
-    return np.dot(theta_transform, coeffs.T)
-
-
-def bright_Isky5000_twilight_regression(airmass, sun_sep, sun_alt): 
-=======
     return np.exp(np.dot(theta_transform, coeffs.T)) 
 
 
 def Isky5000_twilight_regression(airmass, sun_sep, sun_alt): 
->>>>>>> 015a5fbb
     ''' Calculate twilight contribution to sky surface brightness at 5000A
     during bright time. 
     
     Surface brightness is based on a polynomial regression model that was fit
-<<<<<<< HEAD
     to twilight contributions measured from BOSS exposures with sun altitutde >
     -18deg.
 
@@ -482,12 +403,6 @@
 
     For details, see jupyter notebook: 
     https://github.com/desi-bgs/bgs-cmxsv/blob/55850e44d65570da69de0788c652cff698416834/doc/nb/sky_model_twilight_fit.ipynb
-=======
-    to twilight contributions measured from SV1 exposures with sun alt > -18
-    and TRANSP > 0.95 and BOSS exposures with sun altitutde > -18deg. For
-    details, see jupyter notebook: 
-    https://github.com/desi-bgs/bgs-cmxsv/blob/521211dccff7cb3b71b07d84522802acade26071/doc/nb/sky_model_twilight_fit.ipynb
->>>>>>> 015a5fbb
     
     Parameters
     ----------
@@ -496,29 +411,18 @@
     sun_sep : array 
         Arry of separations angles between field center and sun in degrees
     sun_alt : float 
-<<<<<<< HEAD
-        Altitude angle of the sunin degrees
-=======
         Altitude angle of the sun in degrees
->>>>>>> 015a5fbb
 
     Returns
     -------
     array
         Array of twilight contribution to sky surface brightness at 5000A for
-<<<<<<< HEAD
-        bright time. 
-    '''
-    norder = 1
-    skymodel_coeff = np.array([2.00474700e+00, 3.19827604e+00, 3.13212960e-01, 2.69673079e-03])
-=======
         bright time in units of erg/s/cm^2/A/arcsec^2
     '''
     norder = 1
     # coefficients fit in notebook
     # https://github.com/desi-bgs/bgs-cmxsv/blob/521211dccff7cb3b71b07d84522802acade26071/doc/nb/sky_model_twilight_fit.ipynb
     skymodel_coeff = np.array([3.50300842, 2.63453598, 0.40491282, 0.0096106 ])
->>>>>>> 015a5fbb
 
     theta = np.atleast_2d(np.array([airmass, sun_alt, sun_sep]).T)
 
@@ -527,11 +431,7 @@
     for i, comb in enumerate(combs):
         theta_transform[:, i] = theta[:, comb].prod(1)
 
-<<<<<<< HEAD
-    return np.dot(theta_transform, skymodel_coeff.T)
-=======
     return np.clip(np.dot(theta_transform, skymodel_coeff.T), 0, None) 
->>>>>>> 015a5fbb
 
 
 def exposure_time(program, seeing, transparency, airmass, EBV,
@@ -641,16 +541,6 @@
             self.log.warning(
                 'Unrecognized program {}, '.format(' '.join(unknownprograms)) +
                 'using default exposure time of 1000 s')
-<<<<<<< HEAD
-=======
-        moon_up_factor = getattr(config, 'moon_up_factor', None)
-        if moon_up_factor:
-            for cond in ['DARK', 'GRAY']:
-                self.TEXP_TOTAL[cond] *= getattr(moon_up_factor, cond)()
-        else:
-            # Temporary hardcoded exposure factors for moon-up observing.
-            self.TEXP_TOTAL['GRAY'] *= 1.1
->>>>>>> 015a5fbb
 
         # Initialize model of exposure time dependence on seeing.
         self.seeing_coefs = np.array([12.95475751, -7.10892892, 1.21068726])
